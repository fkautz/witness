name: Docgen
on:
  workflow_dispatch:
  push:
    branches: ['main', 'release-*']
  pull_request:
permissions:
  contents: read

jobs:
  docgen:
    name: Verify Docgen
    runs-on: ubuntu-latest

    steps:
      - uses: actions/checkout@9bb56186c3b09b4f86b1c65136769dd318469633 # v4.1.2
      - uses: actions/setup-go@0c52d547c9bc32b1aa3301fd7a9cb496313a4491 # v5.0.0
        with:
<<<<<<< HEAD
          go-version: '1.21.x'
=======
          go-version: "1.21.x"
>>>>>>> 917e13b5
      - run: ./docgen/verify.sh<|MERGE_RESOLUTION|>--- conflicted
+++ resolved
@@ -16,9 +16,5 @@
       - uses: actions/checkout@9bb56186c3b09b4f86b1c65136769dd318469633 # v4.1.2
       - uses: actions/setup-go@0c52d547c9bc32b1aa3301fd7a9cb496313a4491 # v5.0.0
         with:
-<<<<<<< HEAD
-          go-version: '1.21.x'
-=======
           go-version: "1.21.x"
->>>>>>> 917e13b5
       - run: ./docgen/verify.sh