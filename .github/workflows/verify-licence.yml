name: Verify License
on:
  workflow_dispatch:
  push:
    branches: ["main", "release-*"]
  pull_request:
permissions:
  contents: read

jobs:
<<<<<<< HEAD
    license-check:
      name: license boilerplate check
      runs-on: ubuntu-latest
      steps:
        - uses: actions/checkout@b4ffde65f46336ab88eb53be808477a3936bae11 # v4.1.1
        - uses: actions/setup-go@0c52d547c9bc32b1aa3301fd7a9cb496313a4491 # v5.0.0
          with:
            go-version: '1.21.x'
        - name: Install addlicense
          run: go install github.com/google/addlicense@v1.1.1
        - name: Check license headers
          run: |
            set -e
            addlicense --check -l apache -c 'The Witness Contributors' -v *
=======
  license-check:
    name: license boilerplate check
    runs-on: ubuntu-latest
    steps:
      - uses: actions/checkout@9bb56186c3b09b4f86b1c65136769dd318469633 # v4.1.2
      - uses: actions/setup-go@0c52d547c9bc32b1aa3301fd7a9cb496313a4491 # v5.0.0
        with:
          go-version: "1.21.x"
      - name: Install addlicense
        run: go install github.com/google/addlicense@v1.1.1
      - name: Check license headers
        run: |
          set -e
          addlicense --check -l apache -c 'The Witness Contributors' --ignore "docs-website/**" --ignore "docs/**" -v *
>>>>>>> 917e13b5
<|MERGE_RESOLUTION|>--- conflicted
+++ resolved
@@ -8,22 +8,6 @@
   contents: read
 
 jobs:
-<<<<<<< HEAD
-    license-check:
-      name: license boilerplate check
-      runs-on: ubuntu-latest
-      steps:
-        - uses: actions/checkout@b4ffde65f46336ab88eb53be808477a3936bae11 # v4.1.1
-        - uses: actions/setup-go@0c52d547c9bc32b1aa3301fd7a9cb496313a4491 # v5.0.0
-          with:
-            go-version: '1.21.x'
-        - name: Install addlicense
-          run: go install github.com/google/addlicense@v1.1.1
-        - name: Check license headers
-          run: |
-            set -e
-            addlicense --check -l apache -c 'The Witness Contributors' -v *
-=======
   license-check:
     name: license boilerplate check
     runs-on: ubuntu-latest
@@ -37,5 +21,4 @@
       - name: Check license headers
         run: |
           set -e
-          addlicense --check -l apache -c 'The Witness Contributors' --ignore "docs-website/**" --ignore "docs/**" -v *
->>>>>>> 917e13b5
+          addlicense --check -l apache -c 'The Witness Contributors' --ignore "docs-website/**" --ignore "docs/**" -v *